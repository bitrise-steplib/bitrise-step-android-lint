--- conflicted
+++ resolved
@@ -1,4 +1,3 @@
-<<<<<<< HEAD
 title: "Android Lint"
 summary: |-
   Runs Lint on your Android build's code and detects potential syntax errors to keep your code error free.
@@ -25,11 +24,6 @@
   Android Build
   Android Unit Test
   [BETA] Virtual Device Testing for Android
-=======
-title: Android Lint
-summary: This step runs lint gradle task on your project.
-description: This step runs lint gradle task on your project.
->>>>>>> 3830df12
 website: https://github.com/bitrise-steplib/bitrise-step-android-lint
 source_code_url: https://github.com/bitrise-steplib/bitrise-step-android-lint
 support_url: https://github.com/bitrise-steplib/bitrise-step-android-lint/issues
